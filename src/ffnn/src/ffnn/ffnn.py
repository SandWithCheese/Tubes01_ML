from ffnn.layer import Layer
from ffnn.types import ActivationFunction, LossFunction, WeightsSetup, WeightInitializer
from ffnn.activation import Activation
from ffnn.loss import Loss
from random import randint
import numpy as np
import pickle
import matplotlib.pyplot as plt


class FFNN:
    def __init__(
        self,
        layer_sizes: list[int],
        activation_functions: list[ActivationFunction] = None,
        loss_function: LossFunction = LossFunction.MEAN_SQUARED_ERROR,
        weights_setup: list[WeightsSetup] = None,
        learning_rate: float = 0.01,
        batch_size: int = 32,
        epochs: int = 100,
        verbose: bool = False,
        random_state: int = None,
        l1_lambda: float = 0.0,
        l2_lambda: float = 0.0,
    ):
        if activation_functions is None:
            activation_functions = [ActivationFunction.RELU] * (len(layer_sizes) - 1)

        if weights_setup is None:
            weights_setup = [WeightsSetup(WeightInitializer.ZERO)] * (
                len(layer_sizes) - 1
            )

        if random_state is None:
            random_state = randint(0, 1000)

        assert (
            len(layer_sizes) == len(activation_functions) + 1
        ), "Number of activation functions should be one less than number of layers"

        assert (
            len(layer_sizes) == len(weights_setup) + 1
        ), "Number of weights setup should be one less than number of layers"

        assert all(
            activation_function
            in [
                ActivationFunction.LINEAR,
                ActivationFunction.RELU,
                ActivationFunction.SIGMOID,
                ActivationFunction.TANH,
                ActivationFunction.SOFTMAX,
            ]
            for activation_function in activation_functions
        ), "Invalid activation function"

        for i in range(len(weights_setup)):
            weights_setup[i].seed = random_state

        self.layers: list[Layer] = []
        for i in range(1, len(layer_sizes)):
            self.layers.append(
                Layer(
                    layer_sizes[i - 1],
                    layer_sizes[i],
                    activation_functions[i - 1],
                    weights_setup[i - 1],
                )
            )

        self.loss_function = Loss.get_loss_from_type(loss_function)
        self.learning_rate = learning_rate
        self.batch_size = batch_size
        self.epochs = epochs
        self.verbose = verbose
        self.random_state = random_state
<<<<<<< HEAD
        self.losses = []
=======
        self.l1_lambda = l1_lambda
        self.l2_lambda = l2_lambda
>>>>>>> 1108b09a

        print("FFNN initialized")
        print("Layer sizes:", layer_sizes)
        print("Activation functions:", activation_functions)
        print("Loss function:", loss_function)
        print("Weights setup:", weights_setup)
        print("Learning rate:", learning_rate)
        print("Batch size:", batch_size)
        print("Epochs:", epochs)
        print("Verbose:", verbose)
        print("Random state:", random_state)

    def show_graph(self):
        # Placeholder for visualization logic
        pass

    def plot_weights(self, layers: list[int]):
        # Placeholder for weights plotting
        pass

    def plot_gradients(self, layers: list[int]):
        # Placeholder for gradients plotting
        pass
    
    def plot_loss_curve(self):
        plt.figure(figsize=(10, 6))
        plt.plot(self.losses, label='Training Loss')
        plt.title('Loss Function Value over Iterations')
        plt.xlabel('Iteration')
        plt.ylabel('Loss')
        # plt.yscale('log')  # Log scale to better visualize loss changes
        max_loss = max(self.losses)
        y_ticks = list(range(0, int(max_loss) + 3, 2))
        plt.yticks(y_ticks)
        plt.legend()
        plt.grid(True, which="both", ls="-", alpha=0.5)
        plt.tight_layout()
        plt.show()

    def save_model(self, path: str):
        with open(path, "wb") as f:
            pickle.dump(self, f)

    @staticmethod
    def load_model(path: str):
        with open(path, "rb") as f:
            return pickle.load(f)

    def fit(self, X, Y):
        np.random.seed(self.random_state)
        for epoch in range(self.epochs):
            indices = np.random.permutation(len(X))
            X_shuffled = X[indices]
            Y_shuffled = Y[indices]

            for i in range(0, len(X), self.batch_size):
                X_batch = X_shuffled[i : i + self.batch_size]
                Y_batch = Y_shuffled[i : i + self.batch_size]

                # Forward pass
                self.forward(X_batch)

                # Compute loss
                y_pred = self.layers[-1].output_value
                loss = self.loss_function.calculate(Y_batch, y_pred)

                # Backward pass
                self.backward(Y_batch)

<<<<<<< HEAD
                # UNCOMMENT THIS FOR DEBUGGING
                # if self.verbose and (i // self.batch_size) % 10 == 0:
                    # print(
                    #     f"Epoch {epoch + 1}, Batch {i//self.batch_size}, Loss: {loss:.4f}"
                    # )
            self.losses.append(loss)
=======
                if self.verbose and (i // self.batch_size) % 10 == 0:
                    print(
                        f"Epoch {epoch + 1}, Batch {i//self.batch_size}, Loss: {loss}"
                    )
>>>>>>> 1108b09a

    def forward(self, X):
        a = X
        for layer in self.layers:
            layer.input_value = a
            z = np.dot(a, layer.weights) + layer.biases
            a = layer.activation.activate(z)
            layer.z = z
            layer.output_value = a
        return a

    def backward(self, Y):
        y_pred = self.layers[-1].output_value

        # Handle output layer gradient
        if isinstance(self.loss_function, Loss.CategoricalCrossEntropy) and isinstance(
            self.layers[-1].activation, Activation.Softmax
        ):
            # delta = self.loss_function.derivative(Y, y_pred)
            delta = y_pred - Y
        else:
            loss_derivative = self.loss_function.derivative(Y, y_pred)
            activation_derivative = self.layers[-1].activation.derivative(
                self.layers[-1].z
            )
            delta = loss_derivative * activation_derivative

        # Clip gradients to prevent exploding gradients
        delta = np.clip(delta, -1, 1)

        # Backpropagate through layers
        for i in reversed(range(len(self.layers))):
            layer = self.layers[i]
            a_prev = layer.input_value

            # Compute gradients
            grad_weights = np.dot(a_prev.T, delta)
            grad_weights = np.clip(grad_weights, -1, 1)

            # Add L1 regularization (sign(weights))
            grad_weights += self.l1_lambda * np.sign(layer.weights)

            # Add L2 regularization (weights)
            grad_weights += self.l2_lambda * layer.weights

            grad_biases = np.sum(delta, axis=0, keepdims=True)
            grad_biases = np.clip(grad_biases, -1, 1)

            # Update parameters
            layer.old_weights = layer.weights.copy()
            layer.weights -= self.learning_rate * grad_weights
            layer.old_biases = layer.biases.copy()
            layer.biases -= self.learning_rate * grad_biases

            # Propagate delta to previous layer
            if i > 0:
                delta = np.dot(delta, layer.old_weights.T)
                prev_activation_derivative = self.layers[i - 1].activation.derivative(
                    self.layers[i - 1].z
                )
                delta *= prev_activation_derivative
                delta = np.clip(delta, -1, 1)

    def predict(self, X):
        return self.forward(X)

    def set_weights(self, weights: list[np.ndarray]):
        assert len(weights) == len(
            self.layers
        ), "Number of weights should match number of layers"
        for i, weight in enumerate(weights):
            self.layers[i].weights = weight

    def set_biases(self, biases: list[np.ndarray]):
        assert len(biases) == len(
            self.layers
        ), "Number of biases should match number of layers"
        for i, bias in enumerate(biases):
            self.layers[i].biases = np.array([bias])<|MERGE_RESOLUTION|>--- conflicted
+++ resolved
@@ -74,12 +74,8 @@
         self.epochs = epochs
         self.verbose = verbose
         self.random_state = random_state
-<<<<<<< HEAD
-        self.losses = []
-=======
         self.l1_lambda = l1_lambda
         self.l2_lambda = l2_lambda
->>>>>>> 1108b09a
 
         print("FFNN initialized")
         print("Layer sizes:", layer_sizes)
@@ -149,19 +145,10 @@
                 # Backward pass
                 self.backward(Y_batch)
 
-<<<<<<< HEAD
-                # UNCOMMENT THIS FOR DEBUGGING
-                # if self.verbose and (i // self.batch_size) % 10 == 0:
-                    # print(
-                    #     f"Epoch {epoch + 1}, Batch {i//self.batch_size}, Loss: {loss:.4f}"
-                    # )
-            self.losses.append(loss)
-=======
                 if self.verbose and (i // self.batch_size) % 10 == 0:
                     print(
                         f"Epoch {epoch + 1}, Batch {i//self.batch_size}, Loss: {loss}"
                     )
->>>>>>> 1108b09a
 
     def forward(self, X):
         a = X
